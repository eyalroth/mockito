--- conflicted
+++ resolved
@@ -1,78 +1,71 @@
-<<<<<<< HEAD
 /*
  * Copyright (c) 2007 Mockito contributors
  * This program is made available under the terms of the MIT License.
  */
-=======
-/*
- * Copyright (c) 2007 Mockito contributors
- * This program is made available under the terms of the MIT License.
- */
->>>>>>> 2881aefc
-package org.mockito;
-
-import java.lang.annotation.Documented;
-import java.lang.annotation.Retention;
-import java.lang.annotation.Target;
-
-import static java.lang.annotation.ElementType.FIELD;
-import static java.lang.annotation.RetentionPolicy.RUNTIME;
-
-/**
- * Mark a field as a mock.
- *
- * <ul>
- * <li>Allows shorthand mock creation.</li>
- * <li>Minimizes repetitive mock creation code.</li>
- * <li>Makes the test class more readable.</li>
- * <li>Makes the verification error easier to read because the <b>field name</b> is used to identify the mock.</li>
- * </ul>
- *
- * <pre class="code"><code class="java">
- *   public class ArticleManagerTest extends SampleBaseTestCase {
- *
- *       &#064;Mock private ArticleCalculator calculator;
- *       &#064;Mock(name = "database") private ArticleDatabase dbMock;
- *       &#064;Mock(answer = RETURNS_MOCKS) private UserProvider userProvider;
- *       &#064;Mock(extraInterfaces = {Queue.class, Observer.class}) private  articleMonitor;
- *
- *       private ArticleManager manager;
- *
- *       &#064;Before public void setup() {
- *           manager = new ArticleManager(userProvider, database, calculator, articleMonitor);
- *       }
- *   }
- *
- *   public class SampleBaseTestCase {
- *
- *       &#064;Before public void initMocks() {
- *           MockitoAnnotations.initMocks(this);
- *       }
- *   }
- * </code></pre>
- *
- * <p>
- * <strong><code>MockitoAnnotations.initMocks(this)</code></strong> method has to be called to initialize annotated objects.
- * In above example, <code>initMocks()</code> is called in &#064;Before (JUnit4) method of test's base class.
- * For JUnit3 <code>initMocks()</code> can go to <code>setup()</code> method of a base class.
- * <strong>Instead</strong> you can also put initMocks() in your JUnit runner (&#064;RunWith) or use the built-in
- * {@link org.mockito.runners.MockitoJUnitRunner}.
- * </p>
- *
- * @see Mockito#mock(Class)
- * @see Spy
- * @see InjectMocks
- * @see MockitoAnnotations#initMocks(Object)
- * @see org.mockito.runners.MockitoJUnitRunner
- */
-@Target(FIELD)
-@Retention(RUNTIME)
-@Documented
-public @interface Mock {
-
-    Answers answer() default Answers.RETURNS_DEFAULTS;
-
-    String name() default "";
-
-    Class<?>[] extraInterfaces() default {};
-}
+package org.mockito;
+
+import java.lang.annotation.Documented;
+import java.lang.annotation.Retention;
+import java.lang.annotation.Target;
+
+import static java.lang.annotation.ElementType.FIELD;
+import static java.lang.annotation.RetentionPolicy.RUNTIME;
+
+/**
+ * Mark a field as a mock.
+ *
+ * <ul>
+ * <li>Allows shorthand mock creation.</li>
+ * <li>Minimizes repetitive mock creation code.</li>
+ * <li>Makes the test class more readable.</li>
+ * <li>Makes the verification error easier to read because the <b>field name</b> is used to identify the mock.</li>
+ * </ul>
+ *
+ * <pre class="code"><code class="java">
+ *   public class ArticleManagerTest extends SampleBaseTestCase {
+ *
+ *       &#064;Mock private ArticleCalculator calculator;
+ *       &#064;Mock(name = "database") private ArticleDatabase dbMock;
+ *       &#064;Mock(answer = RETURNS_MOCKS) private UserProvider userProvider;
+ *       &#064;Mock(extraInterfaces = {Queue.class, Observer.class}) private  articleMonitor;
+ *
+ *       private ArticleManager manager;
+ *
+ *       &#064;Before public void setup() {
+ *           manager = new ArticleManager(userProvider, database, calculator, articleMonitor);
+ *       }
+ *   }
+ *
+ *   public class SampleBaseTestCase {
+ *
+ *       &#064;Before public void initMocks() {
+ *           MockitoAnnotations.initMocks(this);
+ *       }
+ *   }
+ * </code></pre>
+ *
+ * <p>
+ * <strong><code>MockitoAnnotations.initMocks(this)</code></strong> method has to be called to initialize annotated objects.
+ * In above example, <code>initMocks()</code> is called in &#064;Before (JUnit4) method of test's base class.
+ * For JUnit3 <code>initMocks()</code> can go to <code>setup()</code> method of a base class.
+ * <strong>Instead</strong> you can also put initMocks() in your JUnit runner (&#064;RunWith) or use the built-in
+ * {@link org.mockito.runners.MockitoJUnitRunner}.
+ * </p>
+ *
+ * @see Mockito#mock(Class)
+ * @see Spy
+ * @see InjectMocks
+ * @see MockitoAnnotations#initMocks(Object)
+ * @see org.mockito.runners.MockitoJUnitRunner
+ */
+@Target(FIELD)
+@Retention(RUNTIME)
+@Documented
+public @interface Mock {
+
+    Answers answer() default Answers.RETURNS_DEFAULTS;
+
+    String name() default "";
+
+    Class<?>[] extraInterfaces() default {};
+}