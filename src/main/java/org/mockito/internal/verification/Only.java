--- conflicted
+++ resolved
@@ -24,19 +24,11 @@
         MatchableInvocation target = data.getTarget();
         List<Invocation> invocations = data.getAllInvocations();
         List<Invocation> chunk = findInvocations(invocations,target);
-<<<<<<< HEAD
-        if (invocations.size() != 1 && chunk.size() > 0) {
-            Invocation unverified = findFirstUnverified(invocations);
-            throw noMoreInteractionsWanted(unverified, (List) invocations);
-        }
-        if (invocations.size() != 1 || chunk.size() == 0) {
-=======
         if (invocations.size() != 1 && !chunk.isEmpty()) {
             Invocation unverified = findFirstUnverified(invocations);
             throw noMoreInteractionsWanted(unverified, (List) invocations);
         }
         if (invocations.size() != 1 || chunk.isEmpty()) {
->>>>>>> 4450f8b1
             throw wantedButNotInvoked(target);
         }
         markVerified(chunk.get(0), target);
