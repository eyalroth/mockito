--- conflicted
+++ resolved
@@ -4,18 +4,12 @@
  */
 package org.mockito.internal.stubbing.answers;
 
-<<<<<<< HEAD
-import java.io.Serializable;
-import java.lang.reflect.Method;
-import org.mockito.internal.exceptions.Reporter;
-=======
 import static org.mockito.internal.exceptions.Reporter.invalidArgumentPositionRangeAtInvocationTime;
 import static org.mockito.internal.exceptions.Reporter.invalidArgumentRangeAtIdentityAnswerCreationTime;
 import static org.mockito.internal.exceptions.Reporter.wrongTypeOfArgumentToReturn;
 
 import java.io.Serializable;
 import java.lang.reflect.Method;
->>>>>>> 4450f8b1
 import org.mockito.invocation.Invocation;
 import org.mockito.invocation.InvocationOnMock;
 import org.mockito.stubbing.Answer;
@@ -24,17 +18,12 @@
 /**
  * Returns the passed parameter identity at specified index.
  * <p>
-<<<<<<< HEAD
- * <p>The <code>argumentIndex</code> represents the index in the argument array of the invocation.</p>
- * <p>If this number equals -1 then the last argument is returned.</p>
-=======
  * <p>
  * The <code>argumentIndex</code> represents the index in the argument array of the invocation.
  * </p>
  * <p>
  * If this number equals -1 then the last argument is returned.
  * </p>
->>>>>>> 4450f8b1
  *
  * @see org.mockito.AdditionalAnswers
  * @since 1.9.5
@@ -50,21 +39,12 @@
     /**
      * Build the identity answer to return the argument at the given position in the argument array.
      *
-<<<<<<< HEAD
-     * @param wantedArgumentPosition The position of the argument identity to return in the invocation.
-     *                               Using <code>-1</code> indicates the last argument ({@link #LAST_ARGUMENT}).
-     */
-    public ReturnsArgumentAt(int wantedArgumentPosition) {
-        if (wantedArgumentPosition != LAST_ARGUMENT && wantedArgumentPosition < 0) {
-            throw Reporter.invalidArgumentRangeAtIdentityAnswerCreationTime();
-=======
      * @param wantedArgumentPosition
      *            The position of the argument identity to return in the invocation. Using <code>-1</code> indicates the last argument ({@link #LAST_ARGUMENT}).
      */
     public ReturnsArgumentAt(int wantedArgumentPosition) {
         if (wantedArgumentPosition != LAST_ARGUMENT && wantedArgumentPosition < 0) {
             throw invalidArgumentRangeAtIdentityAnswerCreationTime();
->>>>>>> 4450f8b1
         }
         this.wantedArgumentPosition = wantedArgumentPosition;
     }
@@ -73,16 +53,6 @@
     public Object answer(InvocationOnMock invocation) throws Throwable {
         int argumentPosition = inferWantedArgumentPosition(invocation);
         validateIndexWithinInvocationRange(invocation, argumentPosition);
-<<<<<<< HEAD
-
-        if (wantedArgIndexIsVarargAndSameTypeAsReturnType(invocation.getMethod(), argumentPosition)) {
-            // answer raw vararg array argument
-            return ((Invocation) invocation).getRawArguments()[argumentPosition];
-        } else {
-            // answer expanded argument at wanted position
-            return invocation.getArgument(argumentPosition);
-        }
-=======
 
         if (wantedArgIndexIsVarargAndSameTypeAsReturnType(invocation.getMethod(), argumentPosition)) {
             // answer raw vararg array argument
@@ -91,51 +61,12 @@
 
         // answer expanded argument at wanted position
         return invocation.getArgument(argumentPosition);
-
->>>>>>> 4450f8b1
     }
 
     @Override
     public void validateFor(InvocationOnMock invocation) {
         int argumentPosition = inferWantedArgumentPosition(invocation);
         validateIndexWithinInvocationRange(invocation, argumentPosition);
-<<<<<<< HEAD
-        validateArgumentTypeCompatibility(invocation, argumentPosition);
-    }
-
-    private int inferWantedArgumentPosition(InvocationOnMock invocation) {
-        return wantedArgumentPosition == LAST_ARGUMENT ?
-               invocation.getArguments().length - 1 :
-               wantedArgumentPosition;
-    }
-
-    private void validateIndexWithinInvocationRange(InvocationOnMock invocation, int argumentPosition) {
-        if (!wantedArgumentPositionIsValidForInvocation(invocation, argumentPosition)) {
-            throw Reporter.invalidArgumentPositionRangeAtInvocationTime(invocation,
-                                                                        wantedArgumentPosition == LAST_ARGUMENT,
-                                                                        wantedArgumentPosition);
-        }
-    }
-
-    private void validateArgumentTypeCompatibility(InvocationOnMock invocation, int argumentPosition) {
-        InvocationInfo invocationInfo = new InvocationInfo(invocation);
-        Class<?> inferredArgumentType = inferWantedArgumentType(invocation, argumentPosition);
-        if (!invocationInfo.isValidReturnType(inferredArgumentType)) {
-            throw Reporter.wrongTypeOfArgumentToReturn(invocation,
-                                                       invocationInfo.printMethodReturnType(),
-                                                       inferredArgumentType,
-                                                       wantedArgumentPosition);
-        }
-    }
-
-    private boolean wantedArgIndexIsVarargAndSameTypeAsReturnType(Method method, int argumentPosition) {
-        Class<?>[] parameterTypes = method.getParameterTypes();
-        return method.isVarArgs()
-               && argumentPosition == /* vararg index */ parameterTypes.length - 1
-               && method.getReturnType().isAssignableFrom(parameterTypes[argumentPosition]);
-    }
-
-=======
         validateArgumentTypeCompatibility((Invocation) invocation, argumentPosition);
     }
 
@@ -174,7 +105,6 @@
               method.getReturnType().isAssignableFrom(parameterTypes[argumentPosition]);
     }
 
->>>>>>> 4450f8b1
     private boolean wantedArgumentPositionIsValidForInvocation(InvocationOnMock invocation, int argumentPosition) {
         if (argumentPosition < 0) {
             return false;
@@ -186,13 +116,6 @@
         return true;
     }
 
-<<<<<<< HEAD
-    private Class<?> inferWantedArgumentType(InvocationOnMock invocation, int argumentPosition) {
-        Class<?>[] parameterTypes = invocation.getMethod().getParameterTypes();
-        // Easy when the method is not a vararg
-        if (!invocation.getMethod().isVarArgs()) {
-            return parameterTypes[argumentPosition];
-=======
     private Class<?> inferArgumentType(Invocation invocation, int argumentIndex) {
         Class<?>[] parameterTypes = invocation.getMethod().getParameterTypes();
 
@@ -206,27 +129,11 @@
             }
 
             return argumentValue.getClass();
->>>>>>> 4450f8b1
         }
 
         // Now for varargs
         int varargIndex = parameterTypes.length - 1; // vararg always last
 
-<<<<<<< HEAD
-        if (argumentPosition < varargIndex) {
-            // Same for non vararg arguments
-            return parameterTypes[argumentPosition];
-        } else {
-            // if wanted argument is vararg
-            if (wantedArgIndexIsVarargAndSameTypeAsReturnType(invocation.getMethod(), argumentPosition)) {
-                // return the vararg array if return type is compatible
-                // because the user probably want to return the array itself if the return type is compatible
-                return parameterTypes[argumentPosition]; // move to MethodInfo ?
-            } else {
-                // return the type in this vararg array
-                return parameterTypes[varargIndex].getComponentType();
-            }
-=======
         if (argumentIndex < varargIndex) {
             // Same for non vararg arguments
             return parameterTypes[argumentIndex];
@@ -236,7 +143,6 @@
             // return the vararg array if return type is compatible
             // because the user probably want to return the array itself if the return type is compatible
             return parameterTypes[argumentIndex]; // move to MethodInfo ?
->>>>>>> 4450f8b1
         }
         // return the type in this vararg array
         return parameterTypes[varargIndex].getComponentType();
