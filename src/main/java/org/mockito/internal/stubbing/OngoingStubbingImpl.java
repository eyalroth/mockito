/*
 * Copyright (c) 2007 Mockito contributors
 * This program is made available under the terms of the MIT License.
 */
package org.mockito.internal.stubbing;

import org.mockito.invocation.Invocation;
import org.mockito.stubbing.Answer;
import org.mockito.stubbing.OngoingStubbing;

import static org.mockito.internal.exceptions.Reporter.incorrectUseOfApi;

import java.util.List;

public class OngoingStubbingImpl<T> extends BaseStubbing<T> {
<<<<<<< HEAD

    private final InvocationContainerImpl invocationContainerImpl;
=======
>>>>>>> 4450f8b1

    private final InvocationContainerImpl invocationContainer;

    public OngoingStubbingImpl(InvocationContainerImpl invocationContainer) {
        this.invocationContainer = invocationContainer;
    }

    public OngoingStubbing<T> thenAnswer(Answer<?> answer) {
        if(!invocationContainer.hasInvocationForPotentialStubbing()) {
            throw incorrectUseOfApi();
        }

        invocationContainer.addAnswer(answer);
        return new ConsecutiveStubbing<T>(invocationContainer);
    }

    public OngoingStubbing<T> then(Answer<?> answer) {
        return thenAnswer(answer);
    }

    public List<Invocation> getRegisteredInvocations() {
        //TODO interface for tests
        return invocationContainer.getInvocations();
    }

    @SuppressWarnings("unchecked")
    public <M> M getMock() {
        return (M) invocationContainer.invokedMock();
    }
}<|MERGE_RESOLUTION|>--- conflicted
+++ resolved
@@ -13,11 +13,6 @@
 import java.util.List;
 
 public class OngoingStubbingImpl<T> extends BaseStubbing<T> {
-<<<<<<< HEAD
-
-    private final InvocationContainerImpl invocationContainerImpl;
-=======
->>>>>>> 4450f8b1
 
     private final InvocationContainerImpl invocationContainer;
 
