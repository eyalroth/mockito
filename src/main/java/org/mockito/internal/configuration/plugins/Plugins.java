--- conflicted
+++ resolved
@@ -53,8 +53,6 @@
     public static AnnotationEngine getAnnotationEngine() {
         return registry.getAnnotationEngine();
     }
-<<<<<<< HEAD
-=======
 
     /**
      * @return instance of mockito plugins type
@@ -62,5 +60,4 @@
     public static MockitoPlugins getPlugins() {
         return new DefaultMockitoPlugins();
     }
->>>>>>> 4450f8b1
 }