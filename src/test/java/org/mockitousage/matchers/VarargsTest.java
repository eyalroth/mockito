/*
 * Copyright (c) 2017 Mockito contributors
 * This program is made available under the terms of the MIT License.
 */
package org.mockitousage.matchers;

import static org.junit.Assert.fail;
import static org.mockito.ArgumentMatchers.any;
import static org.mockito.ArgumentMatchers.eq;
import static org.mockito.ArgumentMatchers.isNotNull;
import static org.mockito.ArgumentMatchers.isNull;
import static org.mockito.Mockito.verify;
import static org.mockito.Mockito.when;

import org.assertj.core.api.AbstractListAssert;
import org.assertj.core.api.Assertions;
import org.assertj.core.api.Condition;
import org.assertj.core.api.ObjectAssert;
import org.junit.Ignore;
import org.junit.Rule;
import org.junit.Test;
import org.junit.rules.ExpectedException;
import org.mockito.ArgumentCaptor;
import org.mockito.Captor;
import org.mockito.Mock;
import org.mockito.exceptions.verification.junit.ArgumentsAreDifferent;
import org.mockito.junit.MockitoJUnit;
import org.mockito.junit.MockitoRule;
import org.mockitousage.IMethods;

import java.util.List;

public class VarargsTest {

    @Rule
    public MockitoRule mockitoRule = MockitoJUnit.rule();
    @Rule
    public ExpectedException exception = ExpectedException.none();
    @Captor
    private ArgumentCaptor<String> captor;
    @Mock
    private IMethods mock;

    private static final Condition<Object> NULL = new Condition<Object>() {

        @Override
        public boolean matches(Object value) {
            return value == null;
        }
    };

    @Test
    public void shouldMatchVarArgs_noArgs() {
        mock.varargs();

        verify(mock).varargs();
    }

    @Test
    @Ignore("This test must succeed but is fails currently, see github issue #616")
    public void shouldMatchEmptyVarArgs_noArgsIsNotNull() {
        mock.varargs();

        verify(mock).varargs(isNotNull());
    }

    @Test
    @Ignore("This test must succeed but is fails currently, see github issue #616")
    public void shouldMatchEmptyVarArgs_noArgsIsNull() {
        mock.varargs();

        verify(mock).varargs(isNull());
    }

    @Test
    @Ignore("This test must succeed but is fails currently, see github issue #616")
    public void shouldMatchEmptyVarArgs_noArgsIsNotNullArray() {
        mock.varargs();

        verify(mock).varargs((String[]) isNotNull());
    }

    @Test
    public void shouldMatchVarArgs_oneNullArg_eqNull() {
        Object arg = null;
        mock.varargs(arg);

        verify(mock).varargs(eq(null));
    }

    @Test
    public void shouldMatchVarArgs_oneNullArg_isNull() {
        Object arg = null;
        mock.varargs(arg);

        verify(mock).varargs(isNull());
    }

    @Test
    public void shouldMatchVarArgs_nullArrayArg() {
        Object[] argArray = null;
        mock.varargs(argArray);

        verify(mock).varargs(isNull());
    }

    @Test
    public void shouldnotMatchVarArgs_twoArgsOneMatcher() {
        mock.varargs("1", "1");

        exception.expectMessage("Argument(s) are different");

        verify(mock).varargs(eq("1"));
    }

    @Test
    public void shouldMatchVarArgs_emptyVarArgsOneAnyMatcher() {
        mock.varargs();

        verify(mock).varargs((String[])any()); // any() -> VarargMatcher
    }

    @Test
    public void shouldMatchVarArgs_oneArgsOneAnyMatcher() {
        mock.varargs(1);

        verify(mock).varargs(any()); // any() -> VarargMatcher
    }

    @Test
    public void shouldMatchVarArgs_twoArgsOneAnyMatcher() {
        mock.varargs(1, 2);

        verify(mock).varargs(any()); // any() -> VarargMatcher
    }

    @Test
    public void shouldMatchVarArgs_twoArgsTwoAnyMatcher() {
        mock.varargs(1, 2);

        verify(mock).varargs(any(), any()); // any() -> VarargMatcher
    }

    @Test
    public void shouldMatchVarArgs_twoArgsThreeAnyMatcher() {
        mock.varargs(1, 2);

        exception.expectMessage("Argument(s) are different");

        verify(mock).varargs(any(), any(), any()); //any() -> VarargMatcher
    }

    @Test
    public void shouldMatchVarArgs_oneNullArgument() {
        mock.varargs("1", null);

        verify(mock).varargs(eq("1"), (String) isNull());
    }

    @Test
    public void shouldMatchVarArgs_onebyte() {
        mock.varargsbyte((byte) 1);

        verify(mock).varargsbyte(eq((byte) 1));
    }

    @Test
    public void shouldMatchVarArgs_nullByteArray() {
        mock.varargsbyte(null);

        verify(mock).varargsbyte((byte[]) isNull());
    }

    @Test
    public void shouldMatchVarArgs_emptyByteArray() {
        mock.varargsbyte();

        verify(mock).varargsbyte();
    }

    @Test
    @Ignore
    public void shouldMatchEmptyVarArgs_emptyArrayIsNotNull() {
        mock.varargsbyte();

        verify(mock).varargsbyte((byte[]) isNotNull());
    }

    @Test
    public void shouldMatchVarArgs_oneArgIsNotNull() {
        mock.varargsbyte((byte) 1);

        verify(mock).varargsbyte((byte[]) isNotNull());
    }

    @Test
    public void shouldCaptureVarArgs_noArgs() {
        mock.varargs();

        verify(mock).varargs(captor.capture());

        assertThat(captor).isEmpty();
    }

    @Test
    public void shouldCaptureVarArgs_oneNullArg_eqNull() {
        String arg = null;
        mock.varargs(arg);

        verify(mock).varargs(captor.capture());

        assertThat(captor).areExactly(1, NULL);
    }

    /**
     * Relates to Github issue #583 "ArgumentCaptor: NPE when an null array is
     * passed to a varargs method"
     */
    @Test
    public void shouldCaptureVarArgs_nullArrayArg() {
        String[] argArray = null;
        mock.varargs(argArray);

        verify(mock).varargs(captor.capture());
        assertThat(captor).areExactly(1, NULL);
    }

    @Test
    public void shouldCaptureVarArgs_twoArgsOneCapture() {
        mock.varargs("1", "2");

        verify(mock).varargs(captor.capture());

        assertThat(captor).contains("1", "2");
    }

    @Test
    public void shouldCaptureVarArgs_twoArgsTwoCaptures() {
        mock.varargs("1", "2");

        verify(mock).varargs(captor.capture(), captor.capture());

        assertThat(captor).contains("1", "2");
    }

    @Test
    public void shouldCaptureVarArgs_oneNullArgument() {
        mock.varargs("1", null);

        verify(mock).varargs(captor.capture());

        assertThat(captor).contains("1", (String) null);
    }

    @Test
    public void shouldCaptureVarArgs_oneNullArgument2() {
        mock.varargs("1", null);

        verify(mock).varargs(captor.capture(), captor.capture());

        assertThat(captor).contains("1", (String) null);
    }

    @Test
    public void shouldNotCaptureVarArgs_3args2captures() {
        mock.varargs("1", "2", "3");

        exception.expect(ArgumentsAreDifferent.class);

        verify(mock).varargs(captor.capture(), captor.capture());

    }

    @Test
    public void shouldCaptureVarArgs_3argsCaptorMatcherMix() {
        mock.varargs("1", "2", "3");

        verify(mock).varargs(captor.capture(), eq("2"), captor.capture());

        assertThat(captor).containsExactly("1", "3");

    }

    @Test
    public void shouldNotCaptureVarArgs_3argsCaptorMatcherMix() {
        mock.varargs("1", "2", "3");

        try {
            verify(mock).varargs(captor.capture(), eq("X"), captor.capture());
            fail("The verification must fail, cause the second arg was not 'X' as expected!");
        } catch (ArgumentsAreDifferent expected) {
        }

        assertThat(captor).isEmpty();

    }

    @Test
    public void shouldNotCaptureVarArgs_1args2captures() {
        mock.varargs("1");

        exception.expect(ArgumentsAreDifferent.class);

        verify(mock).varargs(captor.capture(), captor.capture());

    }

    /**
     * As of v2.0.0-beta.118 this test fails. Once the github issues:
     * <ul>
     * <li>'#584 ArgumentCaptor can't capture varargs-arrays
     * <li>#565 ArgumentCaptor should be type aware' are fixed this test must
     * succeed
     * </ul>
     */
    @Test
    @Ignore("Blocked by github issue: #584 & #565")
    public void shouldCaptureVarArgsAsArray() {
        mock.varargs("1", "2");

        ArgumentCaptor<String[]> varargCaptor = ArgumentCaptor.forClass(String[].class);

        verify(mock).varargs(varargCaptor.capture());

        assertThat(varargCaptor).containsExactly(new String[] { "1", "2" });
    }

    @Test
    public void shouldNotMatchRegualrAndVaraArgs()   {
        mock.varargsString(1, "a","b");

        exception.expect(ArgumentsAreDifferent.class);

        verify(mock).varargsString(1);
    }
    @Test
    public void shouldNotMatchVaraArgs()   {
        when(mock.varargsObject(1, "a","b")).thenReturn("OK");

        Assertions.assertThat(mock.varargsObject(1)).isNull();
    }

<<<<<<< HEAD
    private static <T> AbstractListAssert<?, List<? extends T>, T, ObjectAssert<T>> assertThat(ArgumentCaptor<T> captor) {
=======
    private static <T> AbstractListAssert<?, ?, T, ObjectAssert<T>> assertThat(ArgumentCaptor<T> captor) {
>>>>>>> 4450f8b1
        return Assertions.assertThat(captor.getAllValues());
    }
}<|MERGE_RESOLUTION|>--- conflicted
+++ resolved
@@ -28,8 +28,6 @@
 import org.mockito.junit.MockitoRule;
 import org.mockitousage.IMethods;
 
-import java.util.List;
-
 public class VarargsTest {
 
     @Rule
@@ -83,25 +81,25 @@
     @Test
     public void shouldMatchVarArgs_oneNullArg_eqNull() {
         Object arg = null;
-        mock.varargs(arg);
-
-        verify(mock).varargs(eq(null));
+        mock.varargs((Object) arg);
+
+        verify(mock).varargs((Object) eq(null));
     }
 
     @Test
     public void shouldMatchVarArgs_oneNullArg_isNull() {
         Object arg = null;
-        mock.varargs(arg);
-
-        verify(mock).varargs(isNull());
+        mock.varargs((Object) arg);
+
+        verify(mock).varargs((Object) isNull());
     }
 
     @Test
     public void shouldMatchVarArgs_nullArrayArg() {
         Object[] argArray = null;
-        mock.varargs(argArray);
-
-        verify(mock).varargs(isNull());
+        mock.varargs((Object[]) argArray);
+
+        verify(mock).varargs((Object[]) isNull());
     }
 
     @Test
@@ -124,21 +122,21 @@
     public void shouldMatchVarArgs_oneArgsOneAnyMatcher() {
         mock.varargs(1);
 
-        verify(mock).varargs(any()); // any() -> VarargMatcher
+        verify(mock).varargs((Integer) any()); // any() -> VarargMatcher
     }
 
     @Test
     public void shouldMatchVarArgs_twoArgsOneAnyMatcher() {
         mock.varargs(1, 2);
 
-        verify(mock).varargs(any()); // any() -> VarargMatcher
+        verify(mock).varargs((Integer) any()); // any() -> VarargMatcher
     }
 
     @Test
     public void shouldMatchVarArgs_twoArgsTwoAnyMatcher() {
         mock.varargs(1, 2);
 
-        verify(mock).varargs(any(), any()); // any() -> VarargMatcher
+        verify(mock).varargs((Integer) any(), (Integer) any()); // any() -> VarargMatcher
     }
 
     @Test
@@ -340,11 +338,7 @@
         Assertions.assertThat(mock.varargsObject(1)).isNull();
     }
 
-<<<<<<< HEAD
-    private static <T> AbstractListAssert<?, List<? extends T>, T, ObjectAssert<T>> assertThat(ArgumentCaptor<T> captor) {
-=======
     private static <T> AbstractListAssert<?, ?, T, ObjectAssert<T>> assertThat(ArgumentCaptor<T> captor) {
->>>>>>> 4450f8b1
         return Assertions.assertThat(captor.getAllValues());
     }
 }