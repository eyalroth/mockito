/*
 * Copyright (c) 2017 Mockito contributors
 * This program is made available under the terms of the MIT License.
 */
package org.mockito.internal.creation.bytebuddy;

import net.bytebuddy.ByteBuddy;
import net.bytebuddy.ClassFileVersion;
import net.bytebuddy.description.modifier.Visibility;
import net.bytebuddy.description.type.TypeDescription;
import net.bytebuddy.implementation.StubMethod;
import org.junit.Test;
import org.mockito.exceptions.base.MockitoException;
import org.mockito.internal.creation.MockSettingsImpl;
import org.mockito.internal.creation.settings.CreationSettings;
import org.mockito.internal.handler.MockHandlerImpl;
import org.mockito.internal.stubbing.answers.Returns;
import org.mockito.internal.util.collections.Sets;
import org.mockito.mock.MockCreationSettings;
import org.mockito.mock.SerializableMode;
import org.mockito.plugins.MockMaker;

<<<<<<< HEAD
import java.util.HashMap;
import java.util.List;
import java.util.Observable;
import java.util.Observer;
=======
import java.util.*;
>>>>>>> 4450f8b1
import java.util.regex.Pattern;

import static net.bytebuddy.ClassFileVersion.JAVA_V8;
import static net.bytebuddy.matcher.ElementMatchers.named;
import static org.assertj.core.api.Assertions.assertThat;
import static org.assertj.core.api.Assertions.fail;
import static org.junit.Assume.assumeTrue;

public class InlineByteBuddyMockMakerTest extends AbstractByteBuddyMockMakerTest<InlineByteBuddyMockMaker> {

    public InlineByteBuddyMockMakerTest() {
        super(new InlineByteBuddyMockMaker());
    }

    @Override
    protected Class<?> mockTypeOf(Class<?> type) {
        return type;
    }

    @Test
    public void should_create_mock_from_final_class() throws Exception {
        MockCreationSettings<FinalClass> settings = settingsFor(FinalClass.class);
        FinalClass proxy = mockMaker.createMock(settings, new MockHandlerImpl<FinalClass>(settings));
        assertThat(proxy.foo()).isEqualTo("bar");
    }

    @Test
    public void should_create_mock_from_final_class_in_the_JDK() throws Exception {
        MockCreationSettings<Pattern> settings = settingsFor(Pattern.class);
        Pattern proxy = mockMaker.createMock(settings, new MockHandlerImpl<Pattern>(settings));
        assertThat(proxy.pattern()).isEqualTo("bar");
    }

    @Test
    public void should_create_mock_from_abstract_class_with_final_method() throws Exception {
        MockCreationSettings<FinalMethodAbstractType> settings = settingsFor(FinalMethodAbstractType.class);
        FinalMethodAbstractType proxy = mockMaker.createMock(settings, new MockHandlerImpl<FinalMethodAbstractType>(settings));
        assertThat(proxy.foo()).isEqualTo("bar");
        assertThat(proxy.bar()).isEqualTo("bar");
    }

    @Test
    public void should_create_mock_from_final_class_with_interface_methods() throws Exception {
        MockCreationSettings<FinalMethod> settings = settingsFor(FinalMethod.class, SampleInterface.class);
        FinalMethod proxy = mockMaker.createMock(settings, new MockHandlerImpl<FinalMethod>(settings));
        assertThat(proxy.foo()).isEqualTo("bar");
        assertThat(((SampleInterface) proxy).bar()).isEqualTo("bar");
    }

    @Test
<<<<<<< HEAD
=======
    public void should_detect_non_overridden_generic_method_of_supertype() throws Exception {
        MockCreationSettings<GenericSubClass> settings = settingsFor(GenericSubClass.class);
        GenericSubClass proxy = mockMaker.createMock(settings, new MockHandlerImpl<GenericSubClass>(settings));
        assertThat(proxy.value()).isEqualTo("bar");
    }

    @Test
>>>>>>> 4450f8b1
    public void should_create_mock_from_hashmap() throws Exception {
        MockCreationSettings<HashMap> settings = settingsFor(HashMap.class);
        HashMap proxy = mockMaker.createMock(settings, new MockHandlerImpl<HashMap>(settings));
        assertThat(proxy.get(null)).isEqualTo("bar");
    }

    @Test
    @SuppressWarnings("unchecked")
    public void should_throw_exception_redefining_unmodifiable_class() {
        MockCreationSettings settings = settingsFor(int.class);
        try {
            mockMaker.createMock(settings, new MockHandlerImpl(settings));
            fail("Expected a MockitoException");
        } catch (MockitoException e) {
            e.printStackTrace();
            assertThat(e).hasMessageContaining("Could not modify all classes");
        }
    }

    @Test
    @SuppressWarnings("unchecked")
    public void should_throw_exception_redefining_array() {
        int[] array = new int[5];
        MockCreationSettings<? extends int[]> settings = settingsFor(array.getClass());
        try {
            mockMaker.createMock(settings, new MockHandlerImpl(settings));
            fail("Expected a MockitoException");
        } catch (MockitoException e) {
            assertThat(e).hasMessageContaining("Arrays cannot be mocked");
        }
    }

    @Test
    public void should_create_mock_from_enum() throws Exception {
        MockCreationSettings<EnumClass> settings = settingsFor(EnumClass.class);
        EnumClass proxy = mockMaker.createMock(settings, new MockHandlerImpl<EnumClass>(settings));
        assertThat(proxy.foo()).isEqualTo("bar");
    }

    @Test
    public void should_fail_at_creating_a_mock_of_a_final_class_with_explicit_serialization() throws Exception {
        MockCreationSettings<FinalClass> settings = new CreationSettings<FinalClass>()
                .setTypeToMock(FinalClass.class)
                .setSerializableMode(SerializableMode.BASIC);

        try {
            mockMaker.createMock(settings, new MockHandlerImpl<FinalClass>(settings));
            fail("Expected a MockitoException");
        } catch (MockitoException e) {
            assertThat(e)
                    .hasMessageContaining("Unsupported settings")
                    .hasMessageContaining("serialization")
                    .hasMessageContaining("extra interfaces");
        }
    }

    @Test
    public void should_fail_at_creating_a_mock_of_a_final_class_with_extra_interfaces() throws Exception {
        MockCreationSettings<FinalClass> settings = new CreationSettings<FinalClass>()
                .setTypeToMock(FinalClass.class)
                .setExtraInterfaces(Sets.<Class<?>>newSet(List.class));

        try {
            mockMaker.createMock(settings, new MockHandlerImpl<FinalClass>(settings));
            fail("Expected a MockitoException");
        } catch (MockitoException e) {
            assertThat(e)
                    .hasMessageContaining("Unsupported settings")
                    .hasMessageContaining("serialization")
                    .hasMessageContaining("extra interfaces");
        }
    }

    @Test
    public void should_mock_interface() {
        MockSettingsImpl<Set> mockSettings = new MockSettingsImpl<Set>();
        mockSettings.setTypeToMock(Set.class);
        mockSettings.defaultAnswer(new Returns(10));
        Set<?> proxy = mockMaker.createMock(mockSettings, new MockHandlerImpl<Set>(mockSettings));

        assertThat(proxy.size()).isEqualTo(10);
    }

    @Test
    public void should_mock_interface_to_string() {
        MockSettingsImpl<Set> mockSettings = new MockSettingsImpl<Set>();
        mockSettings.setTypeToMock(Set.class);
        mockSettings.defaultAnswer(new Returns("foo"));
        Set<?> proxy = mockMaker.createMock(mockSettings, new MockHandlerImpl<Set>(mockSettings));

        assertThat(proxy.toString()).isEqualTo("foo");
    }

    @Test
    public void should_remove_recursive_self_call_from_stack_trace() throws Exception {
        StackTraceElement[] stack = new StackTraceElement[]{
                new StackTraceElement("foo", "", "", -1),
                new StackTraceElement(SampleInterface.class.getName(), "", "", -1),
                new StackTraceElement("qux", "", "", -1),
                new StackTraceElement("bar", "", "", -1),
                new StackTraceElement("baz", "", "", -1)
        };

        Throwable throwable = new Throwable();
        throwable.setStackTrace(stack);
        throwable = MockMethodAdvice.hideRecursiveCall(throwable, 2, SampleInterface.class);

        assertThat(throwable.getStackTrace()).isEqualTo(new StackTraceElement[]{
                new StackTraceElement("foo", "", "", -1),
                new StackTraceElement("bar", "", "", -1),
                new StackTraceElement("baz", "", "", -1)
        });
    }

    @Test
    public void should_handle_missing_or_inconsistent_stack_trace() throws Exception {
        Throwable throwable = new Throwable();
        throwable.setStackTrace(new StackTraceElement[0]);
        assertThat(MockMethodAdvice.hideRecursiveCall(throwable, 0, SampleInterface.class)).isSameAs(throwable);
    }

    @Test
    public void should_provide_reason_for_wrapper_class() {
        MockMaker.TypeMockability mockable = mockMaker.isTypeMockable(Integer.class);
        assertThat(mockable.nonMockableReason()).isEqualTo("Cannot mock wrapper types, String.class or Class.class");
    }

    @Test
    public void should_provide_reason_for_vm_unsupported() {
        MockMaker.TypeMockability mockable = mockMaker.isTypeMockable(int[].class);
        assertThat(mockable.nonMockableReason()).isEqualTo("VM does not not support modification of given type");
    }

    @Test
    public void should_mock_method_of_package_private_class() throws Exception {
        MockCreationSettings<NonPackagePrivateSubClass> settings = settingsFor(NonPackagePrivateSubClass.class);
        NonPackagePrivateSubClass proxy = mockMaker.createMock(settings, new MockHandlerImpl<NonPackagePrivateSubClass>(settings));
        assertThat(proxy.value()).isEqualTo("bar");
    }

    @Test
    public void is_type_mockable_excludes_String() {
        MockMaker.TypeMockability mockable = mockMaker.isTypeMockable(String.class);
        assertThat(mockable.mockable()).isFalse();
        assertThat(mockable.nonMockableReason()).contains("Cannot mock wrapper types, String.class or Class.class");
    }

    @Test
    public void is_type_mockable_excludes_Class() {
        MockMaker.TypeMockability mockable = mockMaker.isTypeMockable(Class.class);
        assertThat(mockable.mockable()).isFalse();
        assertThat(mockable.nonMockableReason()).contains("Cannot mock wrapper types, String.class or Class.class");
    }

    @Test
    public void is_type_mockable_excludes_primitive_classes() {
        MockMaker.TypeMockability mockable = mockMaker.isTypeMockable(int.class);
        assertThat(mockable.mockable()).isFalse();
        assertThat(mockable.nonMockableReason()).contains("primitive");
    }

    @Test
    public void is_type_mockable_allows_anonymous() {
        Observer anonymous = new Observer() {
            @Override
            public void update(Observable o, Object arg) {
            }
        };
        MockMaker.TypeMockability mockable = mockMaker.isTypeMockable(anonymous.getClass());
        assertThat(mockable.mockable()).isTrue();
        assertThat(mockable.nonMockableReason()).contains("");
    }

    @Test
    public void is_type_mockable_give_empty_reason_if_type_is_mockable() {
        MockMaker.TypeMockability mockable = mockMaker.isTypeMockable(SomeClass.class);
        assertThat(mockable.mockable()).isTrue();
        assertThat(mockable.nonMockableReason()).isEqualTo("");
    }

    @Test
    public void is_type_mockable_give_allow_final_mockable_from_JDK() {
        MockMaker.TypeMockability mockable = mockMaker.isTypeMockable(Pattern.class);
        assertThat(mockable.mockable()).isTrue();
        assertThat(mockable.nonMockableReason()).isEqualTo("");
    }

    @Test
    public void test_parameters_retention() throws Exception {
        assumeTrue(ClassFileVersion.ofThisVm().isAtLeast(JAVA_V8));

        Class<?> typeWithParameters = new ByteBuddy()
                .subclass(Object.class)
                .defineMethod("foo", void.class, Visibility.PUBLIC)
                .withParameter(String.class, "bar")
                .intercept(StubMethod.INSTANCE)
                .make()
                .load(null)
                .getLoaded();

        MockCreationSettings<?> settings = settingsFor(typeWithParameters);
        @SuppressWarnings("unchecked")
        Object proxy = mockMaker.createMock(settings, new MockHandlerImpl(settings));

        assertThat(proxy.getClass()).isEqualTo(typeWithParameters);
        assertThat(new TypeDescription.ForLoadedType(typeWithParameters).getDeclaredMethods().filter(named("foo"))
                .getOnly().getParameters().getOnly().getName()).isEqualTo("bar");
    }

    private static <T> MockCreationSettings<T> settingsFor(Class<T> type, Class<?>... extraInterfaces) {
        MockSettingsImpl<T> mockSettings = new MockSettingsImpl<T>();
        mockSettings.setTypeToMock(type);
        mockSettings.defaultAnswer(new Returns("bar"));
        if (extraInterfaces.length > 0) mockSettings.extraInterfaces(extraInterfaces);
        return mockSettings;
    }

    @Test
    public void testMockDispatcherIsRelocated() throws Exception {
        assertThat(InlineByteBuddyMockMaker.class.getClassLoader().getResource("org/mockito/internal/creation/bytebuddy/MockMethodDispatcher.raw")).isNotNull();
    }

    private static final class FinalClass {

        public String foo() {
            return "foo";
        }
    }

    private enum EnumClass {

        INSTANCE;

        public String foo() {
            return "foo";
        }
    }

    private abstract static class FinalMethodAbstractType {

        public final String foo() {
            return "foo";
        }

        public abstract String bar();
    }

    private static class FinalMethod {

        public final String foo() {
            return "foo";
        }
    }

    private interface SampleInterface {

        String bar();
    }

    /*package-private*/ abstract class PackagePrivateSuperClass {

        public abstract String indirect();

        public String value() {
            return indirect() + "qux";
        }
    }

    public class NonPackagePrivateSubClass extends PackagePrivateSuperClass {

        @Override
        public String indirect() {
            return "foo";
        }
    }

    public static class GenericClass<T> {

        public T value() {
            return null;
        }
    }

    public static class GenericSubClass extends GenericClass<String> {
    }
}<|MERGE_RESOLUTION|>--- conflicted
+++ resolved
@@ -20,14 +20,7 @@
 import org.mockito.mock.SerializableMode;
 import org.mockito.plugins.MockMaker;
 
-<<<<<<< HEAD
-import java.util.HashMap;
-import java.util.List;
-import java.util.Observable;
-import java.util.Observer;
-=======
 import java.util.*;
->>>>>>> 4450f8b1
 import java.util.regex.Pattern;
 
 import static net.bytebuddy.ClassFileVersion.JAVA_V8;
@@ -78,8 +71,6 @@
     }
 
     @Test
-<<<<<<< HEAD
-=======
     public void should_detect_non_overridden_generic_method_of_supertype() throws Exception {
         MockCreationSettings<GenericSubClass> settings = settingsFor(GenericSubClass.class);
         GenericSubClass proxy = mockMaker.createMock(settings, new MockHandlerImpl<GenericSubClass>(settings));
@@ -87,7 +78,6 @@
     }
 
     @Test
->>>>>>> 4450f8b1
     public void should_create_mock_from_hashmap() throws Exception {
         MockCreationSettings<HashMap> settings = settingsFor(HashMap.class);
         HashMap proxy = mockMaker.createMock(settings, new MockHandlerImpl<HashMap>(settings));
