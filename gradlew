#!/usr/bin/env sh

##############################################################################
##
##  Gradle start up script for UN*X
##
##############################################################################

# Attempt to set APP_HOME
# Resolve links: $0 may be a link
PRG="$0"
# Need this for relative symlinks.
while [ -h "$PRG" ] ; do
    ls=`ls -ld "$PRG"`
    link=`expr "$ls" : '.*-> \(.*\)$'`
    if expr "$link" : '/.*' > /dev/null; then
        PRG="$link"
    else
        PRG=`dirname "$PRG"`"/$link"
    fi
done
SAVED="`pwd`"
cd "`dirname \"$PRG\"`/" >/dev/null
APP_HOME="`pwd -P`"
cd "$SAVED" >/dev/null

APP_NAME="Gradle"
APP_BASE_NAME=`basename "$0"`

# Add default JVM options here. You can also use JAVA_OPTS and GRADLE_OPTS to pass JVM options to this script.
DEFAULT_JVM_OPTS=""

# Use the maximum available, or set MAX_FD != -1 to use that value.
MAX_FD="maximum"

warn ( ) {
    echo "$*"
}

die ( ) {
    echo
    echo "$*"
    echo
    exit 1
}

# OS specific support (must be 'true' or 'false').
cygwin=false
msys=false
darwin=false
nonstop=false
case "`uname`" in
  CYGWIN* )
    cygwin=true
    ;;
  Darwin* )
    darwin=true
    ;;
  MINGW* )
    msys=true
    ;;
  NONSTOP* )
    nonstop=true
    ;;
esac

CLASSPATH=$APP_HOME/gradle/wrapper/gradle-wrapper.jar

# Determine the Java command to use to start the JVM.
if [ -n "$JAVA_HOME" ] ; then
    if [ -x "$JAVA_HOME/jre/sh/java" ] ; then
        # IBM's JDK on AIX uses strange locations for the executables
        JAVACMD="$JAVA_HOME/jre/sh/java"
    else
        JAVACMD="$JAVA_HOME/bin/java"
    fi
    if [ ! -x "$JAVACMD" ] ; then
        die "ERROR: JAVA_HOME is set to an invalid directory: $JAVA_HOME

Please set the JAVA_HOME variable in your environment to match the
location of your Java installation."
    fi
else
    JAVACMD="java"
    which java >/dev/null 2>&1 || die "ERROR: JAVA_HOME is not set and no 'java' command could be found in your PATH.

Please set the JAVA_HOME variable in your environment to match the
location of your Java installation."
fi

# Increase the maximum file descriptors if we can.
if [ "$cygwin" = "false" -a "$darwin" = "false" -a "$nonstop" = "false" ] ; then
    MAX_FD_LIMIT=`ulimit -H -n`
    if [ $? -eq 0 ] ; then
        if [ "$MAX_FD" = "maximum" -o "$MAX_FD" = "max" ] ; then
            MAX_FD="$MAX_FD_LIMIT"
        fi
        ulimit -n $MAX_FD
        if [ $? -ne 0 ] ; then
            warn "Could not set maximum file descriptor limit: $MAX_FD"
        fi
    else
        warn "Could not query maximum file descriptor limit: $MAX_FD_LIMIT"
    fi
fi

# For Darwin, add options to specify how the application appears in the dock
if $darwin; then
    GRADLE_OPTS="$GRADLE_OPTS \"-Xdock:name=$APP_NAME\" \"-Xdock:icon=$APP_HOME/media/gradle.icns\""
fi

# For Cygwin, switch paths to Windows format before running java
if $cygwin ; then
    APP_HOME=`cygpath --path --mixed "$APP_HOME"`
    CLASSPATH=`cygpath --path --mixed "$CLASSPATH"`
    JAVACMD=`cygpath --unix "$JAVACMD"`

    # We build the pattern for arguments to be converted via cygpath
    ROOTDIRSRAW=`find -L / -maxdepth 1 -mindepth 1 -type d 2>/dev/null`
    SEP=""
    for dir in $ROOTDIRSRAW ; do
        ROOTDIRS="$ROOTDIRS$SEP$dir"
        SEP="|"
    done
    OURCYGPATTERN="(^($ROOTDIRS))"
    # Add a user-defined pattern to the cygpath arguments
    if [ "$GRADLE_CYGPATTERN" != "" ] ; then
        OURCYGPATTERN="$OURCYGPATTERN|($GRADLE_CYGPATTERN)"
    fi
    # Now convert the arguments - kludge to limit ourselves to /bin/sh
    i=0
    for arg in "$@" ; do
        CHECK=`echo "$arg"|egrep -c "$OURCYGPATTERN" -`
        CHECK2=`echo "$arg"|egrep -c "^-"`                                 ### Determine if an option

        if [ $CHECK -ne 0 ] && [ $CHECK2 -eq 0 ] ; then                    ### Added a condition
            eval `echo args$i`=`cygpath --path --ignore --mixed "$arg"`
        else
            eval `echo args$i`="\"$arg\""
        fi
        i=$((i+1))
    done
    case $i in
        (0) set -- ;;
        (1) set -- "$args0" ;;
        (2) set -- "$args0" "$args1" ;;
        (3) set -- "$args0" "$args1" "$args2" ;;
        (4) set -- "$args0" "$args1" "$args2" "$args3" ;;
        (5) set -- "$args0" "$args1" "$args2" "$args3" "$args4" ;;
        (6) set -- "$args0" "$args1" "$args2" "$args3" "$args4" "$args5" ;;
        (7) set -- "$args0" "$args1" "$args2" "$args3" "$args4" "$args5" "$args6" ;;
        (8) set -- "$args0" "$args1" "$args2" "$args3" "$args4" "$args5" "$args6" "$args7" ;;
        (9) set -- "$args0" "$args1" "$args2" "$args3" "$args4" "$args5" "$args6" "$args7" "$args8" ;;
    esac
fi

# Escape application args
save ( ) {
    for i do printf %s\\n "$i" | sed "s/'/'\\\\''/g;1s/^/'/;\$s/\$/' \\\\/" ; done
    echo " "
}
APP_ARGS=$(save "$@")

# Collect all arguments for the java command, following the shell quoting and substitution rules
eval set -- $DEFAULT_JVM_OPTS $JAVA_OPTS $GRADLE_OPTS "\"-Dorg.gradle.appname=$APP_BASE_NAME\"" -classpath "\"$CLASSPATH\"" org.gradle.wrapper.GradleWrapperMain "$APP_ARGS"

# by default we should be in the correct project dir, but when run from Finder on Mac, the cwd is wrong
if [ "$(uname)" = "Darwin" ] && [ "$HOME" = "$PWD" ]; then
  cd "$(dirname "$0")"
fi

<<<<<<< HEAD
# by default we should be in the correct project dir, but when run from Finder on Mac, the cwd is wrong
if [[ "$(uname)" == "Darwin" ]] && [[ "$HOME" == "$PWD" ]]; then
  cd "$(dirname "$0")"
fi

exec "$JAVACMD" "${JVM_OPTS[@]}" -classpath "$CLASSPATH" org.gradle.wrapper.GradleWrapperMain "$@"
=======
exec "$JAVACMD" "$@"
>>>>>>> 4450f8b1
<|MERGE_RESOLUTION|>--- conflicted
+++ resolved
@@ -169,13 +169,4 @@
   cd "$(dirname "$0")"
 fi
 
-<<<<<<< HEAD
-# by default we should be in the correct project dir, but when run from Finder on Mac, the cwd is wrong
-if [[ "$(uname)" == "Darwin" ]] && [[ "$HOME" == "$PWD" ]]; then
-  cd "$(dirname "$0")"
-fi
-
-exec "$JAVACMD" "${JVM_OPTS[@]}" -classpath "$CLASSPATH" org.gradle.wrapper.GradleWrapperMain "$@"
-=======
-exec "$JAVACMD" "$@"
->>>>>>> 4450f8b1
+exec "$JAVACMD" "$@"