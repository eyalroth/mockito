--- conflicted
+++ resolved
@@ -1,192 +1,185 @@
-<<<<<<< HEAD
 /*
  * Copyright (c) 2007 Mockito contributors
  * This program is made available under the terms of the MIT License.
  */
-=======
-/*
- * Copyright (c) 2007 Mockito contributors
- * This program is made available under the terms of the MIT License.
- */
->>>>>>> 2881aefc
-package org.mockito.internal.util.reflection;
-
-import static org.mockito.Matchers.*;
-import static org.mockito.Mockito.*;
-
-import java.lang.reflect.Field;
-import java.util.LinkedList;
-
-import org.junit.Test;
-import org.mockitoutil.TestBase;
-
-@SuppressWarnings("unchecked")
-public class LenientCopyToolTest extends TestBase {
-
-    private LenientCopyTool tool = new LenientCopyTool();
-
-    static class InheritMe {
-        protected String protectedInherited = "protected";
-        private String privateInherited = "private";
-    }
-    
-    public static class SomeObject extends InheritMe {
-        @SuppressWarnings("unused")
-        // required because static fields needs to be excluded from copying
-        private static int staticField = -100;
-        private int privateField = -100;
-        private transient int privateTransientField = -100;
-        String defaultField = "-100";
-        protected Object protectedField = new Object();
-        public SomeOtherObject instancePublicField = new SomeOtherObject();
-        final int finalField;
-
-        public SomeObject(int finalField) {
-            this.finalField = finalField;
-        }
-    }
-
-    public static class SomeOtherObject {
-    }
-
-    private SomeObject from = new SomeObject(100);
-    private SomeObject to = mock(SomeObject.class);
-
-    @Test
-    public void shouldShallowCopyBasicFinalField() throws Exception {
-        // given
-        assertEquals(100, from.finalField);
-        assertNotEquals(100, to.finalField);
-
-        // when
-        tool.copyToMock(from, to);
-
-        // then
-        assertEquals(100, to.finalField);
-    }
-
-    @Test
-    public void shouldShallowCopyTransientPrivateFields() throws Exception {
-        // given
-        from.privateTransientField = 1000;
-        assertNotEquals(1000, to.privateTransientField);
-
-        // when
-        tool.copyToMock(from, to);
-
-        // then
-        assertEquals(1000, to.privateTransientField);
-    }
-
-    @Test
-    public void shouldShallowCopyLinkedListIntoMock() throws Exception {
-        // given
-        LinkedList fromList = new LinkedList();
-        LinkedList toList = mock(LinkedList.class);
-
-        // when
-        tool.copyToMock(fromList, toList);
-
-        // then no exception is thrown
-    }
-
-    @Test
-    public void shouldShallowCopyFieldValuesIntoMock() throws Exception {
-        // given
-        from.defaultField = "foo";
-        from.instancePublicField = new SomeOtherObject();
-        from.privateField = 1;
-        from.privateTransientField = 2;
-        from.protectedField = 3;
-        
-        assertNotEquals(from.defaultField, to.defaultField);
-        assertNotEquals(from.instancePublicField, to.instancePublicField);
-        assertNotEquals(from.privateField, to.privateField);
-        assertNotEquals(from.privateTransientField, to.privateTransientField);
-        assertNotEquals(from.protectedField, to.protectedField);
-
-        // when
-        tool.copyToMock(from, to);
-
-        // then
-        assertEquals(from.defaultField, to.defaultField);
-        assertEquals(from.instancePublicField, to.instancePublicField);
-        assertEquals(from.privateField, to.privateField);
-        assertEquals(from.privateTransientField, to.privateTransientField);
-        assertEquals(from.protectedField, to.protectedField);
-    }
-    
-    @Test
-    public void shouldCopyValuesOfInheritedFields() throws Exception {
-        //given
-        ((InheritMe) from).privateInherited = "foo";
-        ((InheritMe) from).protectedInherited = "bar";
-    
-        assertNotEquals(((InheritMe) from).privateInherited, ((InheritMe) to).privateInherited);
-        assertNotEquals(((InheritMe) from).privateInherited, ((InheritMe) to).privateInherited);
-        
-        //when
-        tool.copyToMock(from, to);
-        
-        //then
-        assertEquals(((InheritMe) from).privateInherited, ((InheritMe) to).privateInherited);
-        assertEquals(((InheritMe) from).privateInherited, ((InheritMe) to).privateInherited);
-    }
-    
-    @Test
-    public void shouldEnableAndThenDisableAccessibility() throws Exception {
-        //given
-        Field privateField = SomeObject.class.getDeclaredField("privateField");
-        assertFalse(privateField.isAccessible());
-        
-        //when
-        tool.copyToMock(from, to);
-        
-        //then
-        privateField = SomeObject.class.getDeclaredField("privateField");
-        assertFalse(privateField.isAccessible());
-    }
-    
-    @Test
-    public void shouldContinueEvenIfThereAreProblemsCopyingSingleFieldValue() throws Exception {
-        //given
-        tool.fieldCopier = mock(FieldCopier.class);
-        
-        doNothing().
-        doThrow(new IllegalAccessException()).
-        doNothing().
-        when(tool.fieldCopier).
-        copyValue(anyObject(), anyObject(), any(Field.class));
-        
-        //when
-        tool.copyToMock(from, to);
-        
-        //then
-        verify(tool.fieldCopier, atLeast(3)).copyValue(any(), any(), any(Field.class));
-    }
-    
-    @Test
-    public void shouldBeAbleToCopyFromRealObjectToRealObject() throws Exception {
-        
-        // given
-        from.defaultField = "defaultField";
-        from.instancePublicField = new SomeOtherObject();
-        from.privateField = 1;
-        from.privateTransientField = 2;
-        from.protectedField = "protectedField";
-        from.protectedInherited = "protectedInherited";
-        to = new SomeObject(0);
-        
-        // when
-        tool.copyToRealObject(from, to);
-        
-        // then
-        assertEquals(from.defaultField, to.defaultField);
-        assertEquals(from.instancePublicField, to.instancePublicField);
-        assertEquals(from.privateField, to.privateField);
-        assertEquals(from.privateTransientField, to.privateTransientField);
-        assertEquals(from.protectedField, to.protectedField);
-        assertEquals(from.protectedInherited, to.protectedInherited);
-        
-    }
+package org.mockito.internal.util.reflection;
+
+import static org.mockito.Matchers.*;
+import static org.mockito.Mockito.*;
+
+import java.lang.reflect.Field;
+import java.util.LinkedList;
+
+import org.junit.Test;
+import org.mockitoutil.TestBase;
+
+@SuppressWarnings("unchecked")
+public class LenientCopyToolTest extends TestBase {
+
+    private LenientCopyTool tool = new LenientCopyTool();
+
+    static class InheritMe {
+        protected String protectedInherited = "protected";
+        private String privateInherited = "private";
+    }
+    
+    public static class SomeObject extends InheritMe {
+        @SuppressWarnings("unused")
+        // required because static fields needs to be excluded from copying
+        private static int staticField = -100;
+        private int privateField = -100;
+        private transient int privateTransientField = -100;
+        String defaultField = "-100";
+        protected Object protectedField = new Object();
+        public SomeOtherObject instancePublicField = new SomeOtherObject();
+        final int finalField;
+
+        public SomeObject(int finalField) {
+            this.finalField = finalField;
+        }
+    }
+
+    public static class SomeOtherObject {
+    }
+
+    private SomeObject from = new SomeObject(100);
+    private SomeObject to = mock(SomeObject.class);
+
+    @Test
+    public void shouldShallowCopyBasicFinalField() throws Exception {
+        // given
+        assertEquals(100, from.finalField);
+        assertNotEquals(100, to.finalField);
+
+        // when
+        tool.copyToMock(from, to);
+
+        // then
+        assertEquals(100, to.finalField);
+    }
+
+    @Test
+    public void shouldShallowCopyTransientPrivateFields() throws Exception {
+        // given
+        from.privateTransientField = 1000;
+        assertNotEquals(1000, to.privateTransientField);
+
+        // when
+        tool.copyToMock(from, to);
+
+        // then
+        assertEquals(1000, to.privateTransientField);
+    }
+
+    @Test
+    public void shouldShallowCopyLinkedListIntoMock() throws Exception {
+        // given
+        LinkedList fromList = new LinkedList();
+        LinkedList toList = mock(LinkedList.class);
+
+        // when
+        tool.copyToMock(fromList, toList);
+
+        // then no exception is thrown
+    }
+
+    @Test
+    public void shouldShallowCopyFieldValuesIntoMock() throws Exception {
+        // given
+        from.defaultField = "foo";
+        from.instancePublicField = new SomeOtherObject();
+        from.privateField = 1;
+        from.privateTransientField = 2;
+        from.protectedField = 3;
+        
+        assertNotEquals(from.defaultField, to.defaultField);
+        assertNotEquals(from.instancePublicField, to.instancePublicField);
+        assertNotEquals(from.privateField, to.privateField);
+        assertNotEquals(from.privateTransientField, to.privateTransientField);
+        assertNotEquals(from.protectedField, to.protectedField);
+
+        // when
+        tool.copyToMock(from, to);
+
+        // then
+        assertEquals(from.defaultField, to.defaultField);
+        assertEquals(from.instancePublicField, to.instancePublicField);
+        assertEquals(from.privateField, to.privateField);
+        assertEquals(from.privateTransientField, to.privateTransientField);
+        assertEquals(from.protectedField, to.protectedField);
+    }
+    
+    @Test
+    public void shouldCopyValuesOfInheritedFields() throws Exception {
+        //given
+        ((InheritMe) from).privateInherited = "foo";
+        ((InheritMe) from).protectedInherited = "bar";
+    
+        assertNotEquals(((InheritMe) from).privateInherited, ((InheritMe) to).privateInherited);
+        assertNotEquals(((InheritMe) from).privateInherited, ((InheritMe) to).privateInherited);
+        
+        //when
+        tool.copyToMock(from, to);
+        
+        //then
+        assertEquals(((InheritMe) from).privateInherited, ((InheritMe) to).privateInherited);
+        assertEquals(((InheritMe) from).privateInherited, ((InheritMe) to).privateInherited);
+    }
+    
+    @Test
+    public void shouldEnableAndThenDisableAccessibility() throws Exception {
+        //given
+        Field privateField = SomeObject.class.getDeclaredField("privateField");
+        assertFalse(privateField.isAccessible());
+        
+        //when
+        tool.copyToMock(from, to);
+        
+        //then
+        privateField = SomeObject.class.getDeclaredField("privateField");
+        assertFalse(privateField.isAccessible());
+    }
+    
+    @Test
+    public void shouldContinueEvenIfThereAreProblemsCopyingSingleFieldValue() throws Exception {
+        //given
+        tool.fieldCopier = mock(FieldCopier.class);
+        
+        doNothing().
+        doThrow(new IllegalAccessException()).
+        doNothing().
+        when(tool.fieldCopier).
+        copyValue(anyObject(), anyObject(), any(Field.class));
+        
+        //when
+        tool.copyToMock(from, to);
+        
+        //then
+        verify(tool.fieldCopier, atLeast(3)).copyValue(any(), any(), any(Field.class));
+    }
+    
+    @Test
+    public void shouldBeAbleToCopyFromRealObjectToRealObject() throws Exception {
+        
+        // given
+        from.defaultField = "defaultField";
+        from.instancePublicField = new SomeOtherObject();
+        from.privateField = 1;
+        from.privateTransientField = 2;
+        from.protectedField = "protectedField";
+        from.protectedInherited = "protectedInherited";
+        to = new SomeObject(0);
+        
+        // when
+        tool.copyToRealObject(from, to);
+        
+        // then
+        assertEquals(from.defaultField, to.defaultField);
+        assertEquals(from.instancePublicField, to.instancePublicField);
+        assertEquals(from.privateField, to.privateField);
+        assertEquals(from.privateTransientField, to.privateTransientField);
+        assertEquals(from.protectedField, to.protectedField);
+        assertEquals(from.protectedInherited, to.protectedInherited);
+        
+    }
 }